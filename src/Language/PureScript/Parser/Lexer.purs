module Language.PureScript.Parser.Lexer where
  
import Data.Either
import Data.String

import Language.PureScript.Keywords (opCharsString)
  
data Token
  = LParen
  | RParen
  | LBrace
  | RBrace
  | LAngle
  | RAngle
  | LSquare
  | RSquare
  
  | Newline Indentation
  | ShouldIndent Indentation

  | LArrow
  | RArrow
  | LFatArrow
  | RFatArrow
  
  | Colon
  | DoubleColon
  | Equals
  | Pipe
  | Tick
  | Dot
  | Comma
  | Semi
  
  | LName String
  | UName String
  | Symbol String
  
  | StringLiteral String

  | Natural Number
  | Integer Number
  | Float Number
  | Hex Number
  
  | LineComment String
  | BlockComment String
  
instance showToken :: Show Token where
  show LParen                = "LParen"
  show RParen                = "RParen"
  show LBrace                = "LBrace"
  show RBrace                = "RBrace"
  show LAngle                = "LAngle"
  show RAngle                = "RAngle"
  show LSquare               = "LSquare"
  show RSquare               = "RSquare"
  show LArrow                = "LArrow"
  show RArrow                = "RArrow"
  show LFatArrow             = "LFatArrow"
  show RFatArrow             = "RFatArrow"
  show Colon                 = "Colon"
  show DoubleColon           = "DoubleColon"
  show Equals                = "Equals"
  show Pipe                  = "Pipe"
  show Tick                  = "Tick"
  show Dot                   = "Dot"
  show Comma                 = "Comma"
  show Semi                  = "Semi"
  show (Newline n)           = "Newline (" ++ show n ++ ")"
  show (ShouldIndent n)      = "ShouldIndent (" ++ show n ++ ")"
  show (LName s)             = "LName (" ++ show s ++ ")"
  show (UName s)             = "UName (" ++ show s ++ ")"
  show (Symbol s)            = "Symbol (" ++ show s ++ ")"
  show (StringLiteral s)     = "StringLiteral (" ++ show s ++ ")"
  show (Natural n)           = "Natural (" ++ show n ++ ")"
  show (Integer n)           = "Integer (" ++ show n ++ ")"
  show (Float n)             = "Float (" ++ show n ++ ")"
  show (Hex n)               = "Hex (" ++ show n ++ ")"
  show (LineComment s)       = "LineComment (" ++ show s ++ ")"
  show (BlockComment s)      = "BlockComment (" ++ show s ++ ")"
  
instance eqToken :: Eq Token where
  (==) LParen              LParen              = true
  (==) RParen              RParen              = true
  (==) LBrace              LBrace              = true
  (==) RBrace              RBrace              = true
  (==) LAngle              LAngle              = true
  (==) RAngle              RAngle              = true
  (==) LSquare             LSquare             = true
  (==) RSquare             RSquare             = true
  (==) LArrow              LArrow              = true
  (==) RArrow              RArrow              = true
  (==) LFatArrow           LFatArrow           = true
  (==) RFatArrow           RFatArrow           = true
  (==) Colon               Colon               = true
  (==) DoubleColon         DoubleColon         = true
  (==) Equals              Equals              = true
  (==) Pipe                Pipe                = true
  (==) Tick                Tick                = true
  (==) Dot                 Dot                 = true
  (==) Comma               Comma               = true
  (==) Semi                Semi                = true
  (==) (Newline n1)        (Newline n2)        = n1 == n2
  (==) (ShouldIndent n1)   (ShouldIndent n2)   = n1 == n2
  (==) (LName s1)          (LName s2)          = s1 == s2
  (==) (UName s1)          (UName s2)          = s1 == s2
  (==) (Symbol s1)         (Symbol s2)         = s1 == s2
  (==) (StringLiteral s1)  (StringLiteral s2)  = s1 == s2
  (==) (Natural n1)        (Natural n2)        = n1 == n2
  (==) (Integer n1)        (Integer n2)        = n1 == n2
  (==) (Float n1)          (Float n2)          = n1 == n2
  (==) (Hex n1)            (Hex n2)            = n1 == n2
  (==) (LineComment s1)    (LineComment s2)    = s1 == s2
  (==) (BlockComment s1)   (BlockComment s2)   = s1 == s2
  (==) _                   _                   = false
  (/=) tok1                tok2                = not (tok1 == tok2)
    
type Indentation = Number 

type Line = Number
type Column = Number 
    
type Position = Number    
    
foreign import unEscape 
  "function unEscape(s) {\
  \  return function (sc) {\
  \    return function (fc) {\
  \      try {\
  \        return sc(JSON.parse('\"' + s + '\"'));\
  \      } catch (ex) {\
  \        return fc;\
  \      }\
  \    };\
  \  };\
  \}" :: forall r. String -> (String -> r) -> r -> r
      
lex :: String -> Either String [Token]
lex input = do
  let wh = eatWhitespace 0 []
  ts <- go 1 (wh.next + 1) wh.next []
  removeWhitespace [] ts []
  where
  go :: Line -> Column -> Position -> [Token] -> Either String [Token]
  go _    _   i ts | i >= length input = Right (Data.Array.reverse ts)
  go line col i ts | charAt i input == " " = go line (col + 1) (i + 1) ts
  go line col i ts | charAt i input == "\r" = go line (col + 1) (i + 1) ts
  go line col i ts | charAt i input == "\n" = 
    let wh = eatWhitespace (i + 1) ts
    in go (line + 1) (wh.len + 1) wh.next wh.toks

  go line col i ts | charAt i input == "-" && charAt (i + 1) input == "-" && lookaheadChar (i + 2) (not <<< isSymbolChar) = 
    let tok = eatWhile (i + 2) (\s -> s /= "\n")
    in go line (col + length tok.str) tok.next (LineComment tok.str : ts)
  go line col i ts | charAt i input == "{" && charAt (i + 1) input == "-" = 
    let tok = eatWhile' (i + 2) (\j -> j < length input && ((charAt j input /= "-") || (charAt (j + 1) input /= "}")))
    in go line (col + length tok.str + 2) (tok.next + 2) (BlockComment tok.str : ts)
      
  go line col i ts | charAt i input == "(" = go line (col + 1) (i + 1) (LParen : ts)
  go line col i ts | charAt i input == ")" = go line (col + 1) (i + 1) (RParen : ts)
  go line col i ts | charAt i input == "{" = go line (col + 1) (i + 1) (LBrace : ts)
  go line col i ts | charAt i input == "}" = go line (col + 1) (i + 1) (RBrace : ts)
  go line col i ts | charAt i input == "[" = go line (col + 1) (i + 1) (LSquare : ts)
  go line col i ts | charAt i input == "]" = go line (col + 1) (i + 1) (RSquare : ts)
  go line col i ts | charAt i input == "." && lookaheadChar (i + 1) (not <<< isSymbolChar) = go line (col + 1) (i + 1) (Dot : ts)
  go line col i ts | charAt i input == "<" && lookaheadChar (i + 1) (not <<< isSymbolChar) = go line (col + 1) (i + 1) (LAngle : ts)
  go line col i ts | charAt i input == ">" && lookaheadChar (i + 1) (not <<< isSymbolChar) = go line (col + 1) (i + 1) (RAngle : ts)
  go line col i ts | charAt i input == ":" && lookaheadChar (i + 1) (not <<< isSymbolChar) = go line (col + 1) (i + 1) (Colon : ts)
  go line col i ts | charAt i input == "=" && lookaheadChar (i + 1) (not <<< isSymbolChar) = go line (col + 1) (i + 1) (Equals : ts)
  go line col i ts | charAt i input == "|" && lookaheadChar (i + 1) (not <<< isSymbolChar) = go line (col + 1) (i + 1) (Pipe : ts)
  go line col i ts | charAt i input == "`" = go line (col + 1) (i + 1) (Tick : ts)
  go line col i ts | charAt i input == "," = go line (col + 1) (i + 1) (Comma : ts)
  go line col i ts | charAt i input == ";" = go line (col + 1) (i + 1) (Semi : ts)
  
  go line col i ts | charAt i input == ":" && charAt (i + 1) input == ":" && lookaheadChar (i + 2) (not <<< isSymbolChar) = go line (col + 2) (i + 2) (DoubleColon : ts)
  go line col i ts | charAt i input == "<" && charAt (i + 1) input == "-" && lookaheadChar (i + 2) (not <<< isSymbolChar) = go line (col + 2) (i + 2) (LArrow : ts)
  go line col i ts | charAt i input == "-" && charAt (i + 1) input == ">" && lookaheadChar (i + 2) (not <<< isSymbolChar) = go line (col + 2) (i + 2) (RArrow : ts)
  go line col i ts | charAt i input == "<" && charAt (i + 1) input == "=" && lookaheadChar (i + 2) (not <<< isSymbolChar) = go line (col + 2) (i + 2) (LFatArrow : ts)
  go line col i ts | charAt i input == "=" && charAt (i + 1) input == ">" && lookaheadChar (i + 2) (not <<< isSymbolChar) = go line (col + 2) (i + 2) (RFatArrow : ts)
  
  go line col i ts | isNumeric (charAt i input) =
    let ns = eatWhile i isNumeric 
    in go line (col + length ns.str) ns.next (Natural (buildNat ns.str 0 0) : ts)
    where
    buildNat :: String -> Number -> Number -> Number
    buildNat s i acc | i >= length s = acc
    buildNat s i acc = buildNat s (i + 1) (acc * 10 + toDigit (charAt i s))
    
    toDigit :: String -> Number
    toDigit "0" = 0
    toDigit "1" = 1
    toDigit "2" = 2
    toDigit "3" = 3
    toDigit "4" = 4
    toDigit "5" = 5
    toDigit "6" = 6
    toDigit "7" = 7
    toDigit "8" = 8
    toDigit "9" = 9
  
  go line col i ts | isIdentStart (charAt i input) = 
    let tok = eatWhile i isIdentChar
        col' = col + length tok.str
    in case tok.str of
      s | shouldIndent tok.str -> 
        let lme = nextLexeme line col' tok.next ts
        in case {} of
          _ | charAt lme.next input == "{" -> go line col' tok.next (LName tok.str : ts)
          _ ->  go lme.line lme.col lme.next (ShouldIndent lme.col : LName tok.str : ts)
      s -> go line col' tok.next (LName tok.str : ts)
    
  go line col i ts | isUpper (charAt i input) = 
    let tok = eatWhile i isIdentChar
    in go line (col + length tok.str) tok.next (UName tok.str : ts)
  go line col i ts | isSymbolChar (charAt i input) = 
    let tok = eatWhile i isSymbolChar
    in go line (col + length tok.str) tok.next (Symbol tok.str : ts)
    
<<<<<<< HEAD
  go line col i ts | charAt i input == "\"" =
=======
  go line col ref i ts | charAt i input == "\"" =
>>>>>>> 80577ed8
    case readStringLiteral (i + 1) of
      Left err -> Left err
      Right tok -> go line (col + tok.count) tok.next (StringLiteral tok.str : ts)
    
  go line col _ _ = Left $ "Lexer error at line " ++ show line ++ ", column " ++ show col
  
  removeWhitespace :: [Indentation] -> [Token] -> [Token] -> Either String [Token]
  removeWhitespace (m : ms) (Newline n : ts)      acc | m == n = removeWhitespace (m : ms) ts (Semi : acc)
  removeWhitespace (m : ms) (Newline n : ts)      acc | n < m = removeWhitespace ms ts (RBrace : acc)
  removeWhitespace ms       (Newline n : ts)      acc = removeWhitespace ms ts acc
  removeWhitespace (m : ms) (ShouldIndent n : ts) acc | n > m = removeWhitespace (n : m : ms) ts (LBrace : acc)
  removeWhitespace []       (ShouldIndent n : ts) acc | n > 1 = removeWhitespace [n] ts (LBrace : acc)
  removeWhitespace ms       (ShouldIndent n : ts) acc = removeWhitespace ms (Newline n : ts) (RParen : LBrace : acc)
  removeWhitespace (1 : ms) (RBrace : ts)         acc = removeWhitespace ms ts (RBrace : acc)
  removeWhitespace _        (RBrace : ts)         acc = Left "Unexpected }"
  removeWhitespace ms       (LBrace : ts)         acc = removeWhitespace (1 : ms) ts (LBrace : acc)
  removeWhitespace ms       (t : ts)              acc = removeWhitespace ms ts (t : acc)
  removeWhitespace []       []                    acc = return (Data.Array.reverse acc)
  removeWhitespace (m : ms) []                    acc | m > 1 = removeWhitespace ms [] (RBrace : acc)
  
  nextLexeme :: Line -> Column -> Position -> [Token] -> { line :: Line, col :: Column, next :: Position }
  nextLexeme = eat
    where
    eat line col i ts | charAt i input == " " = eat line (col + 1) (i + 1) ts
    eat line col i ts | charAt i input == "\r" = eat line col (i + 1) ts
    eat line col i ts | charAt i input == "\n" = eat (line + 1) 1 (i + 1) ts
    eat line col i ts = { line: line, col: col, next: i }
  
  eatWhitespace :: Position -> [Token] -> { len :: Number, count :: Number, next :: Position, toks :: [Token] }
  eatWhitespace = eat 0 0
    where
    eat len count i ts | charAt i input == " " = eat (len + 1) (count + 1) (i + 1) ts
    eat len count i ts | charAt i input == "\r" = eat len (count + 1) (i + 1) ts
    eat len count i ts = { len: len, count: count, next: i, toks: Newline (len + 1) : ts }
    
  eatWhile :: Position -> (String -> Boolean) -> { next :: Position, str :: String }
  eatWhile start p = eatWhile' start (\i -> p (charAt i input))
    
  eatWhile' :: Position -> (Number -> Boolean) -> { next :: Position, str :: String }
  eatWhile' start p = eat start 0
    where
    eat i _   | i >= length input = { next: i, str: drop start input }
    eat i len | p i = eat (i + 1) (len + 1)
    eat i len = { next: i, str: take len (drop start input) }
    
  readStringLiteral :: Position -> Either String { next :: Position, str :: String, count :: Number }
  readStringLiteral start = eat false 0 start
    where
    eat :: Boolean -> Number -> Position -> Either String { next :: Position, str :: String, count :: Number }
    eat _     _     i | i >= length input = Left $ "Unterminated string literal"
    eat false count i | charAt i input == "\"" = 
      let escaped = take count (drop start input)
      in unEscape escaped (\s -> Right { next: i + 1, str: s, count: count }) (Left $ "Invalid string literal: " ++ show escaped)
    eat _     count i | charAt i input == "\\" = eat true (count + 1) (i + 1)
    eat _     count i = eat false (count + 1) (i + 1)
  
  lookaheadChar :: Position -> (String -> Boolean) -> Boolean
  lookaheadChar i pred = pred (charAt i input)
  
  isSymbolChar :: String -> Boolean
  isSymbolChar c = indexOf c opCharsString >= 0
  
  isLower :: String -> Boolean
  isLower c = c >= "a" && c <= "z"
  
  isUpper :: String -> Boolean
  isUpper c = c >= "A" && c <= "Z"
  
  isAlpha :: String -> Boolean
  isAlpha c = isLower c || isUpper c
  
  isNumeric :: String -> Boolean
  isNumeric c = c >= "0" && c <= "9"
  
  isAlphaNum :: String -> Boolean
  isAlphaNum c = isAlpha c || isNumeric c
  
  isIdentStart :: String -> Boolean
  isIdentStart c = isLower c || (c == "_")
  
  isIdentChar :: String -> Boolean
  isIdentChar c = isAlphaNum c || (c == "_")
  
  isNumericLiteralChar :: String -> Boolean
  isNumericLiteralChar c = isNumeric c || (c == ".") || (c == "b") || (c == "x") || (c == "-")
    
  shouldIndent :: String -> Boolean
  shouldIndent "of" = true
  shouldIndent "do" = true
  shouldIndent "where" = true
  shouldIndent "let" = true
  shouldIndent _ = false<|MERGE_RESOLUTION|>--- conflicted
+++ resolved
@@ -217,11 +217,7 @@
     let tok = eatWhile i isSymbolChar
     in go line (col + length tok.str) tok.next (Symbol tok.str : ts)
     
-<<<<<<< HEAD
   go line col i ts | charAt i input == "\"" =
-=======
-  go line col ref i ts | charAt i input == "\"" =
->>>>>>> 80577ed8
     case readStringLiteral (i + 1) of
       Left err -> Left err
       Right tok -> go line (col + tok.count) tok.next (StringLiteral tok.str : ts)
